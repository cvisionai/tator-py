#!/usr/bin/env python

import argparse
import logging
import subprocess
import json
import os
import sys
from urllib.parse import urlparse

from ..util.get_api import get_api
from ..util._upload_file import _upload_file
from ..openapi.tator_openapi.models import MessageResponse

from .make_fragment_info import make_fragment_info

logger = logging.getLogger(__name__)

# If HW is available, use this as lookup swap
encoder_lookup=None

def find_best_encoder(codec):
    """ Find the best encoder based on what is available on the system """
    global encoder_lookup
    if encoder_lookup is None:
        # Default codecs
        encoder_lookup={"hevc": "libx265",
                        "h264": "libx264",
                        "av1": "libsvtav1"}
        cmd = [
            "ffmpeg",
            "-encoders" ]
        output=subprocess.run(cmd,stdout=subprocess.PIPE,check=True).stdout.decode()
        # Look for QSV, but use VAAPI frontend
        # TODO: Use `vainfo` directly to query available hardware entry points
        if output.find("libsvt_hevc") >= 0:
            encoder_lookup["hevc"] = "libsvt_hevc"
        if output.find("hevc_qsv") >= 0:
            encoder_lookup["hevc"] = "hevc_vaapi"
        if output.find("h264_qsv") >= 0:
            encoder_lookup["h264"] = "h264_vaapi"
        if output.find("av1_qsv") >= 0:
            encoder_lookup["av1"] = "av1_vaapi"
        print(f"encoder_lookup = {encoder_lookup}")
    return encoder_lookup.get(codec,codec)

def parse_args():
    parser = argparse.ArgumentParser(description='Transcodes a raw video.')
    parser.add_argument('--url', type=str, help='URL where original file is hosted.')
    parser.add_argument('--work_dir', type=str, help='Directory where info should be saved.')
    parser.add_argument('--host', type=str, default='https://cloud.tator.io', help='Host URL.')
    parser.add_argument('--token', type=str, help='REST API token.')
    parser.add_argument('--media', type=int, help='Unique integer identifying a media.')
    parser.add_argument('--category', required=True, help='One of streaming, archival, or audio.')
    parser.add_argument('--raw_width', type=int, help='Pixel width of original video.')
    parser.add_argument('--raw_height', type=int, help='Pixel height of original video.')
    parser.add_argument('--configs', type=str, help='Comma separated list of output configs, '
                                                    'format is resolution:crf:codec.')
    parser.add_argument('--size', type=int, help='Size of the file, if not inferrable')
    return parser.parse_args()

def get_length_of_file(path):
    cmd = [
        "ffprobe",
        "-v","error",
        "-show_entries", "stream:format=duration",
        "-print_format", "json",
        "-select_streams", "v",
        path,
    ]
    output = subprocess.run(cmd, stdout=subprocess.PIPE, check=True).stdout
    video_info = json.loads(output)
    stream_idx=0
    for idx, stream in enumerate(video_info["streams"]):
        if stream["codec_type"] == "video":
            stream_idx=idx
            break
    stream = video_info["streams"][stream_idx]
    stream = {**video_info.get("format", {}), **stream}
    fps, length = get_length_info(stream)
    return fps, length

def make_video_definition(path, size=None):
    cmd = [
        "ffprobe",
        "-v","error",
        "-show_entries", "stream",
        "-print_format", "json",
        "-select_streams", "v",
        path,
    ]
    output = subprocess.run(cmd, stdout=subprocess.PIPE, check=True).stdout
    video_info = json.loads(output)
    stream_idx=0
    if size is None or size <= 0:
        size = os.stat(path).st_size
    for idx, stream in enumerate(video_info["streams"]):
        if stream["codec_type"] == "video":
            stream_idx=idx
            break
    stream = video_info["streams"][stream_idx]
    video_def = {"resolution": (stream["height"], stream["width"]),
                 "codec": stream["codec_name"],
                 "codec_description": stream["codec_long_name"],
                 "size": size,
                 "bit_rate": int(stream.get("bit_rate",-1))}
    return video_def

def convert_streaming(host, token, media, path, outpath, raw_width, raw_height, configs):
    print(f"Transcoding {path} to {outpath}...")
    # Get workload parameters.
    os.makedirs(outpath, exist_ok=True)

    # Convert settings into resolution/crf/codec.
    resolutions = [int(config.split(':')[0]) for config in configs]
    crfs = [config.split(':')[1] for config in configs]
    codecs = [config.split(':')[2] for config in configs]
    presets = [config.split(':')[3] for config in configs]

    # Need to get avg_framerate
    cmd = [
        "ffprobe",
        "-v","error",
        "-show_entries", "stream",
        "-print_format", "json",
        "-select_streams", "v",
        path,
    ]
    output = subprocess.run(cmd, stdout=subprocess.PIPE, check=True).stdout
    video_info = json.loads(output)
    avg_frame_rate=video_info['streams'][0]['avg_frame_rate']
    input_pixel_format=video_info['streams'][0]['pix_fmt']

    vid_dims = [raw_height, raw_width]
    cmd = [
        "ffmpeg", "-y",
        "-i", path,
        "-i", os.path.join(os.path.dirname(os.path.abspath(__file__)), "black.mp4"),
    ]

    vaapi_present = [c for c in codecs if find_best_encoder(c).find('vaapi') >= 0]
    print(codecs)
    print(vaapi_present)
    if vaapi_present:
        cmd.extend(['-init_hw_device', 'vaapi=hw',
                    '-filter_hw_device', 'hw'])

    print(f"Transcoding to {resolutions}")
    for ridx, resolution in enumerate(resolutions):
        per_res = ["-an",
            "-metadata:s", "handler_name=tator",
            "-g", "25",
            "-movflags",
            "faststart+frag_keyframe+empty_moov+default_base_moof"]
        logger.info(f"Generating resolution @ {resolution}")
        output_file = os.path.join(outpath, f"{resolution}.mp4")
        codec = find_best_encoder(codecs[ridx])
        quality_flag = "-crf"
        pixel_format = "yuv420p"
        hw_upload = ''
        preset = presets[ridx]
        if codec.find("vaapi") >= 0:
            quality_flag = "-global_quality"
            pixel_format = "nv12"
            # add format filter for vaapi + add hwupload to incantation
            hw_upload=f'[uf{ridx}];[uf{ridx}]format={pixel_format}[format{ridx}];[format{ridx}]hwupload'

        if codec.find('264') > 0:
            preset = preset if preset else 'fast'
            per_res.extend(["-preset", preset,
                            "-tune", "fastdecode"])
        if codec.find('libsvtav1') >= 0:
            preset = preset if preset else '5'
            per_res.extend(['-preset', preset])

        cmd.extend([*per_res,
                    "-vcodec", codec,
                    "-pix_fmt", pixel_format,
                    quality_flag, crfs[ridx],
                    "-filter_complex",
                    # Scale the black mp4 to the input resolution prior to concating and scaling back down.
                    f"[0:v:0]yadif[a{ridx}];[a{ridx}]setsar=1[vid{ridx}];[1:v:0]scale={vid_dims[1]}:{vid_dims[0]},setsar=1[bv{ridx}];[vid{ridx}][bv{ridx}]concat=n=2:v=1:a=0[rv{ridx}];[rv{ridx}]scale=-2:{resolution}[catv{ridx}];[catv{ridx}]pad=ceil(iw/2)*2:ceil(ih/2)*2[norate{ridx}];[norate{ridx}]fps={avg_frame_rate}{hw_upload}[outv{ridx}]",
                    "-map", f"[outv{ridx}]",
                    output_file])

    logger.info('ffmpeg cmd = {}'.format(cmd))
    subprocess.run(cmd, check=True)

    api = get_api(host, token)
    media_obj = api.get_media(media)

    for ridx, resolution in enumerate(resolutions):
        output_file = os.path.join(outpath, f"{resolution}.mp4")
        _, res_length = get_length_of_file(output_file)
        length_delta = abs((media_obj.num_frames - res_length)/media_obj.num_frames)
        assert length_delta < 0.1 # Assert length delta is less than 10 percent.

    

    for resolution in resolutions:
        output_file = os.path.join(outpath, f"{resolution}.mp4")

        segments_file = os.path.join(outpath, f"{resolution}.json")
        make_fragment_info(output_file, segments_file)

        logger.info("Uploading transcoded file...")
        for progress, upload_info in _upload_file(api, media_obj.project, output_file,
                                                  media_id=media, filename=os.path.basename(output_file)):
            logger.info(f"Progress: {progress}%")

        logger.info("Uploading segments file...")
        for progress, segment_info in _upload_file(api, media_obj.project, segments_file,
                                                  media_id=media, filename=os.path.basename(segments_file)):
            logger.info(f"Progress: {progress}%")

        # Construct video definition.
        video_def = {
            **make_video_definition(output_file),
            'path': upload_info.key,
            'segment_info': segment_info.key,
        }

        # Patch in video file with the api.
        response = api.create_video_file(media, role='streaming', video_definition=video_def)
        assert isinstance(response, MessageResponse)

def default_archival_upload(api, host, media, path, encoded, size):
    # Default action if no archive config is upload raw video.
    media_obj = api.get_media(media)
    logger.info(f"Uploading original file as archival...")
    for progress, upload_info in _upload_file(api, media_obj.project, path,
                                              media_id=media, filename=os.path.basename(path), file_size=size):
        logger.info(f"Progress: {progress}%")
    video_def = make_video_definition(path, size)

    # If video was encoded, set codec_mime to video/mp4; otherwise do
    # not set codec_mime.
    if encoded:
        video_def['codec_mime'] = 'video/mp4'

    # Patch in video file with the api.
    video_def['path'] = upload_info.key
    response = api.create_video_file(media, role='archival', video_definition=video_def)
    assert isinstance(response, MessageResponse)

def convert_archival(host,
                     token,
                     media,
                     path,
                     outpath,
                     raw_width,
                     raw_height,
                     size=None,
                     explicit_config=None):
    # Retrieve this media's type to inspect archive config.
    api = get_api(host, token)
    media_obj = api.get_media(media)
<<<<<<< HEAD
    media_type = api.get_media_type(media_obj.meta)
    config = media_type.archive_config
    if explicit_config:
        config = explicit_config
    if config is not None:
        for idx, archive_config in enumerate(config):
=======
    media_type = api.get_media_type(media_obj.type)

    if media_type.archive_config is not None:
        for idx, archive_config in enumerate(media_type.archive_config):
>>>>>>> 2a5b9280
            os.makedirs(outpath, exist_ok=True)
            output_file = os.path.join(outpath, f"archival_{idx}.mp4")
            if archive_config.encode.vcodec == 'copy':
                # If no encode, just use the original file.
                output_file = path
            else:
                # Encode the media to archival format.
                codec = find_best_encoder(archive_config.encode.vcodec)
                quality_flag = "-crf"
                pixel_format = "yuv420p"
                tune_settings = ["-preset", archive_config.encode.preset,
                                 "-tune", archive_config.encode.tune]
                if archive_config.encode.movflags:
                    tune_settings.extend(['-movflags', archive_config.encode.movflags])
                if codec.find("qsv") >= 0:
                    quality_flag = "-global_quality"
                    pixel_format = "nv12"
                    tune_settings=[] #QSV doesn't do tuning
                elif codec == "libsvt_hevc":
                    # SVT for HEVC does not do tuning or CRF
                    tune_settings=[]
                    quality_flag = "-global_quality"
                cmd = [
                    "ffmpeg", "-y",
                    "-i", path,
                    "-vcodec", codec,
                    "-vf", "yadif",
                    quality_flag, str(archive_config.encode.crf),
                    "-pix_fmt", pixel_format,
                    *tune_settings
                ]
                if archive_config.encode.vcodec == 'hevc':
                    cmd += ["-tag:v", "hvc1"]
                elif archive_config.encode.vcodec == 'h264':
                    cmd += ["-tag:v", "avc1"]
                cmd.append(output_file)
                    
                logger.info('ffmpeg cmd = {}'.format(cmd))
                subprocess.run(cmd, check=True)

            if archive_config.s3_storage is None:
                default_archival_upload(api, host, media, output_file, True, size)
            else:
                import boto3
                # Get credentials from config object.
                aws_access_key = archive_config.s3_storage.aws_access_key
                aws_secret_access_key = archive_config.s3_storage.aws_secret_access_key
                bucket_name = archive_config.s3_storage.bucket_name
                logger.info(f"Uploading {output_file} to S3 bucket {bucket_name}...")

                # Upload the video to S3.
                client = boto3.client('s3', aws_access_key_id=aws_access_key,
                                      aws_secret_access_key=aws_secret_access_key)
                client.upload_file(output_file, bucket_name, os.path.basename(output_file))

def make_audio_definition(disk_file):
    cmd = [
        "ffprobe",
        "-v","error",
        "-show_entries", "stream",
        "-print_format", "json",
        "-select_streams", "a",
        disk_file,
    ]
    output = subprocess.run(cmd, stdout=subprocess.PIPE, check=True).stdout
    audio_info = json.loads(output)
    stream_idx=0
    for idx, stream in enumerate(audio_info["streams"]):
        if stream["codec_type"] == "audio":
            stream_idx=idx
            break
    stream = audio_info["streams"][stream_idx]
    audio_def = {"codec": stream["codec_name"],
                 "codec_description": stream["codec_long_name"],
                 "size": os.stat(disk_file).st_size,
                 "bit_rate": int(stream.get("bit_rate",-1))}
    return audio_def

def convert_audio(host, token, media, path, outpath):
    os.makedirs(outpath, exist_ok=True)
    logger.info("Extracting audio")
    output_file = os.path.join(outpath, f"audio.m4a")
    audio_extraction=["ffmpeg", "-y",
                      "-i", path,
                      "-vn", # Strip video
                      "-c:a", "aac",
                      "-ac", "2",
                      output_file]
    subprocess.run(audio_extraction, check=True)
    logger.info("Finished extracting audio!")
  
    # Upload audio. 
    api = get_api(host, token)
    media_obj = api.get_media(media)
    for progress, upload_info in _upload_file(api, media_obj.project, output_file,
                                              media_id=media, filename=os.path.basename(output_file)):
        logger.info(f"Progress: {progress}%")
   
    # Patch in audio file with the api.
    audio_def = {**make_audio_definition(output_file),
                 'path': upload_info.key}
    response = api.create_audio_file(media, role='audio', audio_definition=audio_def)
    assert isinstance(response, MessageResponse)

def get_length_info(stream):
    """ Given a json dump of the stream return the length of the video """
    fps_fractional = stream["avg_frame_rate"].split("/")
    fps = float(fps_fractional[0]) / float(fps_fractional[1])

    start_time = float(stream["start_time"])
    if 'duration' in stream:
        seconds = float(stream["duration"])
    elif 'tags' in stream and 'DURATION' in stream['tags']:
        length = stream['tags']['DURATION'].split(':')
        seconds = float(length[0])*3600
        seconds += float(length[1])*60
        seconds += float(length[2])
    else:
        raise Exception('No way to determine file length!')

    num_frames = float(fps * seconds)
    return fps,int(num_frames)

if __name__ == '__main__':
    logging.basicConfig(stream=sys.stdout, level=logging.INFO)

    # Parse arguments.
    args = parse_args()

    if args.category == 'streaming':
        if args.configs == '':
            configs = []
        else:
            configs = [res for res in args.configs.split(',')]
        convert_streaming(args.host, args.token, args.media, args.url, args.work_dir,
                          args.raw_width, args.raw_height, configs)
    elif args.category == 'archival':
        convert_archival(args.host, args.token, args.media, args.url, args.work_dir,
                         args.raw_width, args.raw_height, args.size)
    elif args.category == 'audio':
        convert_audio(args.host, args.token, args.media, args.url, args.work_dir)
<|MERGE_RESOLUTION|>--- conflicted
+++ resolved
@@ -255,19 +255,10 @@
     # Retrieve this media's type to inspect archive config.
     api = get_api(host, token)
     media_obj = api.get_media(media)
-<<<<<<< HEAD
-    media_type = api.get_media_type(media_obj.meta)
-    config = media_type.archive_config
-    if explicit_config:
-        config = explicit_config
+    media_type = api.get_media_type(media_obj.type)
+    config = explicit_config or media_type.archive_config
     if config is not None:
         for idx, archive_config in enumerate(config):
-=======
-    media_type = api.get_media_type(media_obj.type)
-
-    if media_type.archive_config is not None:
-        for idx, archive_config in enumerate(media_type.archive_config):
->>>>>>> 2a5b9280
             os.makedirs(outpath, exist_ok=True)
             output_file = os.path.join(outpath, f"archival_{idx}.mp4")
             if archive_config.encode.vcodec == 'copy':

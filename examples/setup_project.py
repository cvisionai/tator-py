--- conflicted
+++ resolved
@@ -717,29 +717,20 @@
     args = parse_args()
 
     tator_api = tator.get_api(args.host, args.token)
-<<<<<<< HEAD
     if args.organization == -1:
-        # Create test organization (reuse project name)
-        result = tator_api.create_organization(organization_spec={
-            'name': args.name,
-        })
+        organization_list = tator_api.get_organization_list()
+        result = None
+        for organization in organization_list:
+            if organization.name == args.name:
+                result = organization
+                break
+        if result is None:
+            result = tator_api.create_organization(organization_spec={
+                'name': args.name,
+            })
         org_id = result.id
     else:
         org_id = args.organization
-=======
-
-    # Create test organization (reuse project name)
-    organization_list = tator_api.get_organization_list()
-    result = None
-    for organization in organization_list:
-        if organization.name == args.name:
-            result = organization
-            break
-    if result is None:
-        result = tator_api.create_organization(organization_spec={
-            'name': args.name,
-        })
->>>>>>> f33d1efe
 
     # Create the test project
     result = tator_api.create_project(project_spec={
